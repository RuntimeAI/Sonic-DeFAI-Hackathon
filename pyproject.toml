[tool.poetry]
name = "ZerePy"
version = "0.1.0"
package-mode = false
description = "A launch-pad for AI agents"
authors = ["Ayoub Ed <ayoub@blorm.xyz>", "Efrain <ef@blorm.xyz>", "Max <max@blorm.xyz>"]
license = "MIT License"
readme = "README.md"

[tool.poetry.dependencies]
python = "^3.11"
python-dotenv = "^1.0.1"
openai = "^1.57.2"
prompt-toolkit = "^3.0.48"
anthropic = "^0.42.0"
farcaster = "^0.7.11"
goat-sdk = "^0.1.1"
goat-sdk-wallet-web3 = "^0.1.1"
web3 = "^6.20.3"
goat-sdk-plugin-erc20 = "^0.1.0"
goat-sdk-plugin-coingecko = "^0.1.1"
solders = "^0.21.0,<0.24.0"
solana = "^0.35.0"
aiohttp = "^3.11.11"
requests = "2.32.3"
jupiter-python-sdk = "^0.0.2.0"
allora-sdk = "^0.1.0"
requests-oauthlib = "^1.3.1"
<<<<<<< HEAD
fastapi = { version = "^0.109.0", optional = true }
uvicorn = { version = "^0.27.0", optional = true }

[tool.poetry.extras]
server = ["fastapi", "uvicorn", "requests"]
=======
>>>>>>> a227a8ec


[build-system]
requires = ["poetry-core"]
build-backend = "poetry.core.masonry.api"<|MERGE_RESOLUTION|>--- conflicted
+++ resolved
@@ -26,14 +26,11 @@
 jupiter-python-sdk = "^0.0.2.0"
 allora-sdk = "^0.1.0"
 requests-oauthlib = "^1.3.1"
-<<<<<<< HEAD
 fastapi = { version = "^0.109.0", optional = true }
 uvicorn = { version = "^0.27.0", optional = true }
 
 [tool.poetry.extras]
 server = ["fastapi", "uvicorn", "requests"]
-=======
->>>>>>> a227a8ec
 
 
 [build-system]
